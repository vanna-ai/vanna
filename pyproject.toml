--- conflicted
+++ resolved
@@ -6,7 +6,7 @@
 name = "vanna"
 version = "0.4.3"
 authors = [
-    { name = "Zain Hoda", email = "zain@vanna.ai" },
+  { name="Zain Hoda", email="zain@vanna.ai" },
 ]
 
 description = "Generate SQL queries from natural language"
@@ -31,12 +31,8 @@
 bigquery = ["google-cloud-bigquery"]
 snowflake = ["snowflake-connector-python"]
 duckdb = ["duckdb"]
-<<<<<<< HEAD
-all = ["psycopg2-binary", "db-dtypes", "PyMySQL", "google-cloud-bigquery", "snowflake-connector-python", "duckdb", "openai", "mistralai", "chromadb", "anthropic", "zhipuai", "marqo", "ollama", "httpx"]
-=======
 google = ["google-generativeai", "google-cloud-aiplatform"]
-all = ["psycopg2-binary", "db-dtypes", "PyMySQL", "google-cloud-bigquery", "snowflake-connector-python", "duckdb", "openai", "mistralai", "chromadb", "anthropic", "zhipuai", "marqo", "google-generativeai", "google-cloud-aiplatform", "qdrant-client", "fastembed"]
->>>>>>> fcb69d60
+all = ["psycopg2-binary", "db-dtypes", "PyMySQL", "google-cloud-bigquery", "snowflake-connector-python", "duckdb", "openai", "mistralai", "chromadb", "anthropic", "zhipuai", "marqo", "google-generativeai", "google-cloud-aiplatform", "qdrant-client", "fastembed", "ollama", "httpx"]
 test = ["tox"]
 chromadb = ["chromadb"]
 openai = ["openai"]
@@ -45,8 +41,5 @@
 gemini = ["google-generativeai"]
 marqo = ["marqo"]
 zhipuai = ["zhipuai"]
-<<<<<<< HEAD
 ollama = ["ollama", "httpx"]
-=======
-qdrant = ["qdrant-client"]
->>>>>>> fcb69d60
+qdrant = ["qdrant-client"]