--- conflicted
+++ resolved
@@ -329,14 +329,8 @@
         return "{0}-{1}".format(id, self.id_suffixes[collection_name])
 
     def _parse_point_id(self, id: str) -> Tuple[str, str]:
-<<<<<<< HEAD
         id, curr_suffix = id.rsplit("-", 1)
-        for collection_name, suffix in ID_SUFFIXES.items():
+        for collection_name, suffix in self.id_suffixes.items():
             if curr_suffix == suffix:
-=======
-        id, suffix = id.rsplit("-", 1)
-        for collection_name, suffix in self.id_suffixes.items():
-            if type == suffix:
->>>>>>> e7f1a124
                 return id, collection_name
         raise ValueError(f"Invalid id {id}")